import argparse
import os
from typing import Optional, Dict

import numpy as np
import polyaxon
import polyaxon.tracking
import scipy.stats
import torch
<<<<<<< HEAD
import wandb
from hmmlearn.hmm import GaussianHMM
=======
from hmmlearn.hmm import GaussianHMM, GMMHMM
>>>>>>> a2085f61
from icecream import ic
from matplotlib import pyplot as plt
from matplotlib.patches import Ellipse
from sklearn.cluster import KMeans
from sklearn.neighbors import KNeighborsClassifier
from termcolor import colored
from sklearn.datasets import make_moons
from sklearn import metrics

from models.fhmm_2d import HMM_NMF_multivariate, HMM_NMF_FLOW_multivariate
from utils import set_seed, load_example, compute_stat_distr, compute_joint_trans_matrix


# sample usage

# python  flowhmm/main2d.py -e examples/SYNTHETIC_2d_data_2G_1U.yaml --nr_epochs 1000  --show_plots --extra_n 30000 --loss_type kld --lrate 0.01

# python  flowhmm/main2d.py -e examples/SYNTHETIC_2d_data_2G_1U.yaml --nr_epochs_torch 1000  --show_plots --extra_n 30000 --loss_type kld --lrate 0.01

# python -i flowhmm/main2d.py -e examples/SYNTHETIC_2d_data_2G_1U.yaml --nr_epochs_torch 200  --show_plots=yes
# python flowhmm/main2d.py -e examples/SYNTHETIC_2d_data_2G_1U.yaml --nr_epochs_torch 5000 --seed 139
# python flowhmm/main2d.py -e examples/SYNTHETIC_2d_data_2G_1U.yaml --seed 4 --loss_type old  --nr_epochs_torch 3000 --init_with_kmeans True


def ParseArguments():
    NONLINEARITIES = ["tanh", "relu", "softplus", "elu", "swish", "square", "identity"]
    SOLVERS = [
        "dopri5",
        "bdf",
        "rk4",
        "midpoint",
        "adams",
        "explicit_adams",
        "fixed_adams",
    ]
    LAYERS = [
        "ignore",
        "concat",
        "concat_v2",
        "squash",
        "concatsquash",
        "concatcoord",
        "hyper",
        "blend",
    ]

    parser = argparse.ArgumentParser(description="Project ")
    parser.add_argument(
        "-e",
        "--example_yaml",
        type=str,
        # default="examples/SYNTHETIC_2d_data_2G_1U.yaml",
        default="examples/SYNTHETIC_2d_data_1G_1U_1GeomBrownianMotion.yaml",
        help="Path to example YAML config file",
    )
    parser.add_argument(
        "--show_plots",
        action="store_true",
        help="Whether to show plots after the training.",
    )
    parser.add_argument(
        "--nr_epochs", default=10, type=int, required=False, help="nr of epochs"
    )
    parser.add_argument("--loss_type", type=str, default="kld", choices=["old", "kld"])

    parser.add_argument(
        "--pretrain_flow",
        action="store_true",
        help="Whether to use pretrained weights for training the flow model.",
    )
    parser.add_argument(
        "--nr_epochs_torch",
        default=10,
        type=int,
        required=False,
        help="nr of epochs for torch",
    )
    parser.add_argument(
        "--init_with_kmeans",
        action="store_true",
        help="Whether to init with kmeans' centers",
    )
    parser.add_argument(
        "--seed", default=1, type=int, required=False, help="default seed"
    )
    parser.add_argument(
        "--training_type", type=str, default="Q_training", choices=["EM", "Q_training"]
    )
    parser.add_argument(
        "--run_name", type=str, default="wandb_run_name"
    )
    parser.add_argument("--lrate", default="0.01", required=False, help="learning rate")
    parser.add_argument(
        "--output_file", default=None, required=False, help="file to save results (pkl)"
    )
    parser.add_argument(
        "--layer_type",
        type=str,
        default="concatsquash",
        choices=LAYERS,
    )
    parser.add_argument("--dims", type=str, default="16-16")
    parser.add_argument(
        "--num_blocks", type=int, default=2, help="Number of stacked CNFs."
    )
    parser.add_argument("--time_length", type=float, default=0.5)
    parser.add_argument("--train_T", action="store_false")
    parser.add_argument("--add_noise", action="store_true")
    parser.add_argument("--noise_var", type=float, default=0.01)
    parser.add_argument(
        "--divergence_fn",
        type=str,
        default="brute_force",
        choices=["brute_force", "approximate"],
    )
    parser.add_argument(
        "--nonlinearity", type=str, default="tanh", choices=NONLINEARITIES
    )

    parser.add_argument("--solver", type=str, default="dopri5", choices=SOLVERS)
    parser.add_argument("--atol", type=float, default=1e-5)
    parser.add_argument("--rtol", type=float, default=1e-5)
    parser.add_argument(
        "--step_size", type=float, default=None, help="Optional fixed step size."
    )

    parser.add_argument(
        "--test_solver", type=str, default=None, choices=SOLVERS + [None]
    )
    parser.add_argument("--test_atol", type=float, default=None)
    parser.add_argument("--test_rtol", type=float, default=None)

    parser.add_argument("--residual", action="store_true")
    parser.add_argument("--rademacher", action="store_true")
    parser.add_argument("--spectral_norm", action="store_true")
    parser.add_argument("--batch_norm", action="store_true")
    parser.add_argument("--bn_lag", type=float, default=0)
    parser.add_argument("--polyaxon", action="store_true")
    parser.add_argument("--extra_n", type=int, required=False)
    parser.add_argument("--extra_L", type=int, required=False)

    parser.add_argument(
        "--use_wandb_logging",
        action="store_true",
        help="Whether to log results to wandb",
    )
    args = parser.parse_args()
    return args


def simulate_observations(n, mu, transmat, distributions):
    def sample(name: str, params: Optional[Dict]):
        mapping = {
            "beta": np.random.beta,
            "uniform": np.random.uniform,
            "normal": np.random.normal,
        }
        func = mapping[name]
        return func(**params)

    observations = np.zeros(n)
    n_states = len(distributions)
    current_state = np.random.choice(np.arange(n_states), size=1, p=mu.reshape(-1))[0]
    for k in np.arange(n):
        observations[k] = sample(**distributions[current_state])
        current_state = np.random.choice(
            np.arange(n_states), 1, p=transmat[current_state, :].reshape(-1)
        )[0]
    return observations


def simulate_observations_multivariate(n, mu, transmat, distributions):
    # def sample(name: str, params: Optional[Dict]):
    #     mapping = {
    #         "beta": np.random.beta,
    #         "uniform": np.random.uniform,
    #         "normal": np.random.normal,
    #     }
    #     func = mapping[name]
    #     return func(**params)

    # dimension:
    dim = 2  # to powinno sie odczytac z params

    moons_boolean = False

    for i in np.arange(len(distributions)):
        if distributions[i]["name"] == "moon1" or distributions[i]["name"] == "moon2":
            moons_boolean = True
            j = i

    if moons_boolean:
        XY, moon_class = make_moons(n_samples=2 * n, noise=0.1)
        XY_moon1 = XY[moon_class == 0]
        XY_moon2 = XY[moon_class == 1]
        moon1_next = 0
        moon2_next = 0

    observations = np.zeros((n, dim))
    hidden_states = np.zeros(n)

    # n_states = len(distributions)
    n_states = transmat.shape[0]
    current_state = np.random.choice(np.arange(n_states), size=1, p=mu.reshape(-1))[0]
    for k in np.arange(n):
        ## to na pewno da sie lepiej:
        if distributions[current_state]["name"] == "uniform":
            params_low = distributions[current_state]["params"]["low"]
            params_high = distributions[current_state]["params"]["high"]
            observations[k, :] = [

                np.random.uniform(params_low[0], params_high[0]),
                np.random.uniform(params_low[1], params_high[1]),
            ]

            # sample(**distributions[current_state])

        if distributions[current_state]["name"] == "normal":
            params_mean = distributions[current_state]["params"]["mean"]
            params_cov = distributions[current_state]["params"]["cov"]
            observations[k, :] = np.random.multivariate_normal(params_mean, params_cov)

        if distributions[current_state]["name"] == "moon1":
            observations[k, :] = XY_moon1[moon1_next]
            moon1_next = moon1_next + 1

        if distributions[current_state]["name"] == "moon2":
            observations[k, :] = XY_moon2[moon2_next]
            moon2_next = moon2_next + 1

        if distributions[current_state]["name"] == "gbm":
            params_r = distributions[current_state]["params"]["r"]
            params_sigma = distributions[current_state]["params"]["sigma"]
            params_mu = params_r - params_sigma**2 / 2
            params_S0 = distributions[current_state]["params"]["S0"]
            p_cov_matrix = np.array([[1, 1 / 2], [1 / 2, 1]])
            p_means = np.array([0, 0])
            B05, B1 = np.random.multivariate_normal(p_means, p_cov_matrix)
            S05 = params_S0 * np.exp(params_mu * 0.5 + params_sigma * B05)
            S1 = params_S0 * np.exp(params_mu * 1 + params_sigma * B1)

            observations[k, :] = np.array([[S05, S1]])

        hidden_states[k] = current_state
        current_state = np.random.choice(
            np.arange(n_states), 1, p=transmat[current_state, :].reshape(-1)
        )[0]
    return observations, hidden_states


def get_dist(name, params):
    if name == "beta":
        return scipy.stats.beta(a=params["a"], b=params["b"])
    elif name == "uniform":
        return scipy.stats.uniform(
            loc=params["low"], scale=params["high"] - params["low"]
        )
    elif name == "normal":
        return scipy.stats.norm(loc=params["loc"], scale=params["scale"])
    else:
        raise NotImplementedError


def compute_pdf_matrix(distributions, grid):
    L = len(distributions)
    grid_size = len(grid)

    B_orig_large = np.zeros((L, grid_size))
    for i, distribution in enumerate(distributions):
        B_orig_large[i, :] = get_dist(**distribution).pdf(grid)
    return B_orig_large


def draw_ellipse(position, covariance, ax, alpha):
    """Draw an ellipse with a given position and covariance"""
    ax = ax or plt.gca()

    # Convert covariance to principal axes
    if covariance.shape == (2, 2):
        U, s, Vt = np.linalg.svd(covariance)
        angle = np.degrees(np.arctan2(U[1, 0], U[0, 0]))
        width, height = 2 * np.sqrt(s)
    else:
        angle = 0
        width, height = 2 * np.sqrt(covariance)

    # Draw the Ellipse
    for nsig in range(1, 4):
        ax.add_patch(Ellipse(position, nsig * width, nsig * height, angle, alpha=alpha))


def main():
    args = ParseArguments()

    wandb_logging = args.use_wandb_logging

    ic(args)

    polyaxon.tracking.init(is_offline=not args.polyaxon)
    polyaxon.tracking.log_inputs(args=args.__dict__)
    set_seed(args.seed)
    example_config = load_example(args.example_yaml)

    wandb.init(
        mode="online" if wandb_logging else "offline",
        entity="tooploox-ai",
        project="flow-hmm",
        config=args,
        group=args.example_yaml,
        name=args.run_name
    )
    wandb.config["example_config"] = example_config._asdict()

    artifact = wandb.Artifact('example_yaml', type='file')
    artifact.add_file(args.example_yaml)
    wandb.log_artifact(artifact)

    EXAMPLE, _ = os.path.basename(args.example_yaml).rsplit(".", 1)
    ic(EXAMPLE, example_config)
    polyaxon.tracking.log_inputs(yaml=example_config)

    device = torch.device("cuda:0" if torch.cuda.is_available() else "cpu")
    show_plots = args.show_plots
    nr_epochs = args.nr_epochs
    nr_epochs_torch = args.nr_epochs_torch
    add_noise = args.add_noise
    noise_var = args.noise_var
    loss_type = args.loss_type
    training_type = args.training_type
    n = example_config.nr_observations
    lrate = float(args.lrate)

    # Debugging
    ic(nr_epochs, nr_epochs_torch, n, device, show_plots, lrate)

    if example_config.dataset:
        polyaxon.tracking.log_inputs(**example_config.dataset)

    obs_train, obs_test, grid_strategy = None, None, None

    # REAL DATASETS
    if example_config.data_type == "real":
        dataset = example_config.dataset
        # A_orig = None
        # df = pd.read_csv(dataset["filepath"], **dataset["load_args"])
        # ic(dataset, df.columns, df.describe())
        #
        # df_train = df[dataset["column"]].values
        # polyaxon.tracking.log_dataframe(df, "df_raw")
        # # df_train = (df_train - df_train.mean()) / df_train.std()
        # polyaxon.tracking.log_dataframe(df, "df_train")
        # ic(pd.DataFrame(df_train).describe())
        # n = example_config.nr_observations
        # n_train = n
        # n_test = min(n_train, len(df_train) - n_train)
        # obs_train = np.array(df_train[:n_train], dtype=np.float)
        # obs_test = np.array(df_train[n_train : n_train + n_test], dtype=np.float)
        #
        # m = example_config.grid_size
        # L = example_config.nr_hidden_states
        #
        # x_min = np.min(obs_train) - 0.05 * np.abs(np.min(obs_train))
        # x_max = np.max(obs_train) + 0.05 * np.abs(np.max(obs_train))
        #
        # grid_strategy = example_config.grid_strategy
        # # grid_strategy = "uniform"
        # # grid_strategy = "kmeans"
        # # grid_strategy = "mixed"
        #
        # if grid_strategy == "uniform":
        #     grid = np.linspace(x_min, x_max, m)
        #
        # if grid_strategy == "kmeans":
        #     kmeans = KMeans(n_clusters=m)
        #     kmeans.fit(obs_train.reshape(-1, 1))
        #     grid = kmeans.cluster_centers_.reshape(-1)
        #
        # if grid_strategy == "mixed":
        #     kmeans = KMeans(n_clusters=int(np.floor(m / 2)))
        #     kmeans.fit(obs_train.reshape(-1, 1))
        #     grid_kmeans = kmeans.cluster_centers_.reshape(-1)
        #     grid_unif = np.linspace(x_min, x_max, m - int(np.floor(m / 2)))
        #
        #     grid = np.sort(np.concatenate((grid_kmeans, grid_unif)))
        #
        # ic(grid)
        #
        # grid_labels = list(range(m))
        # grid_large = np.linspace(np.min(grid), np.max(grid), m * 10)
        # # plt.show()
        #
        # m_large = len(grid_large)
        #
        # grid_labels = list(range(m))
        #
        # knn = KNeighborsClassifier(n_neighbors=1)
        #
        # knn.fit(grid.reshape(-1, 1), grid_labels)
        #
        # obs_train_grid_labels = (
        #     knn.predict(obs_train.reshape(-1, 1)).reshape(-1, 1).astype(int)
        # )
        # obs_test_grid_labels = (
        #     knn.predict(obs_test.reshape(-1, 1)).reshape(-1, 1).astype(int)
        # )
        #
        # obs_train_grid = grid[obs_train_grid_labels]
        # obs_test_grid = grid[obs_test_grid_labels]

        generated_bool = False
    # SYNTHETIC DATASETS
    elif example_config.data_type == "synthetic":

        L = example_config.nr_hidden_states or len(
            example_config.hidden_states_distributions
        )

        dim = 2  # na razie recznie

        m = example_config.grid_size  # na jednej wspolrzednej
        n = example_config.nr_observations
        if args.extra_n:
            n = args.extra_n
        if args.extra_L:
            L = args.extra_L

        wandb.log({"n": n, "L": L})

        A_orig = np.array(example_config.transition_matrix)
        mu_orig = compute_stat_distr(A_orig)
        S_orig = torch.tensor(np.dot(np.diag(mu_orig), A_orig))

        ic(A_orig, mu_orig, S_orig)

        # SIMULATE OBSERVATIONS:
        obs_train, hidden_states_train = simulate_observations_multivariate(
            n,
            mu=mu_orig,
            transmat=A_orig,
            distributions=example_config.hidden_states_distributions,
        )
        obs_test, hidden_states_test = simulate_observations_multivariate(
            n,
            mu=mu_orig,
            transmat=A_orig,
            distributions=example_config.hidden_states_distributions,
        )

        n_train = n
        n_test = n

        # old:
        # x_min = np.min(obs_train[:, 0]) - 0.05 * np.abs(np.min(obs_train[:, 0]))
        # x_max = np.max(obs_train[:, 0]) + 0.05 * np.abs(np.min(obs_train[:, 0]))
        #
        # y_min = np.min(obs_train[:, 1]) - 0.05 * np.abs(np.min(obs_train[:, 1]))
        # y_max = np.max(obs_train[:, 1]) + 0.05 * np.abs(np.min(obs_train[:, 1]))

        # new:

        ## ADDED: normalization
        obs_mean = np.mean(obs_train, axis=0)
        obs_train = obs_train - obs_mean
        obs_test = obs_test - obs_mean

        x_min = np.min(obs_train[:, 0])
        x_max = np.max(obs_train[:, 0])

        y_min = np.min(obs_train[:, 1])
        y_max = np.max(obs_train[:, 1])

        x_min2 = x_min - np.var(obs_train[:, 0])
        x_max2 = x_max + np.var(obs_train[:, 0])
        y_min2 = y_min - np.var(obs_train[:, 1])
        y_max2 = y_max + np.var(obs_train[:, 1])

        x_min3 = x_min + 0.2 * (x_max - x_min)
        x_max3 = x_max - 0.2 * (x_max - x_min)

        y_min3 = y_min + 0.2 * (y_max - x_min)
        y_max3 = y_max - 0.2 * (y_max - x_min)

        ic(x_min, x_max, y_min, y_max)
        ic(x_min2, x_max2, y_min2, y_max2)
        ic(x_min3, x_max3, y_min3, y_max3)

        grid_strategy = example_config.grid_strategy
        # # grid_strategy = "uniform"
        # # grid_strategy = "kmeans"
        # # grid_strategy = "mixed"
        #
        if grid_strategy == "uniform":
            grid_x = np.linspace(x_min2, x_max2, m)
            grid_y = np.linspace(y_min2, y_max2, m)
            # cartesian product
            grid_all = np.transpose(
                [np.tile(grid_x, len(grid_y)), np.repeat(grid_y, len(grid_x))]
            )
            # m = grid size na 1 wspolrzednej, ostateczny jest mm
            mm = grid_all.shape[0]

        elif grid_strategy == "kmeans":
            mm = example_config.grid_size_all
            kmeans = KMeans(n_clusters=mm)
            kmeans.fit(obs_train)
            grid_all = kmeans.cluster_centers_

        elif grid_strategy == "kmeans2":
            #  mm = example_config.grid_size_all
            # tutaj robimy tak, ze osobno na x, osobno na y

            m_k = m
            # m_k = int(m*0.8)
            # m_extra_left = int((m-m_k)/2)
            # m_extra_right = m-m_k-m_extra_left

            kmeans_x = KMeans(n_clusters=m_k)
            kmeans_x.fit(obs_train[:, 0].reshape(-1, 1))
            grid_x = np.sort(kmeans_x.cluster_centers_.reshape(-1))

            # mean_x_dist = np.mean(np.diff(grid_x))
            # extra_x_grid_right = np.arange(np.max(grid_x), np.max(grid_x)+m_extra_right*mean_x_dist, mean_x_dist)
            # grid_x = np.hstack([grid_x,extra_x_grid_right])
            #
            # extra_x_grid_left =np.arange(np.min(grid_x)-m_extra_left*mean_x_dist,np.min(grid_x),mean_x_dist)
            # grid_x = np.hstack([extra_x_grid_left,grid_x])
            #

            kmeans_y = KMeans(n_clusters=m_k)
            kmeans_y.fit(obs_train[:, 1].reshape(-1, 1))
            grid_y = np.sort(kmeans_y.cluster_centers_.reshape(-1))

            # mean_y_dist = np.mean(np.diff(grid_y))
            # extra_y_grid = np.arange(np.max(grid_y), np.max(grid_y) + m_extra_right * mean_y_dist, mean_y_dist)
            # grid_y = np.hstack([grid_y, extra_y_grid])
            #
            # extra_y_grid_left = np.arange(np.min(grid_y) - m_extra_left * mean_y_dist, np.min(grid_y), mean_y_dist)
            # grid_y = np.hstack([extra_y_grid_left, grid_y])

            grid_all = np.transpose(
                [np.tile(grid_x, len(grid_y)), np.repeat(grid_y, len(grid_x))]
            )
            # grid_all=np.zeros((mm,2))
            # grid_all[:,0]=grid_x
            # grid_all[:,1]=grid_y
            mm = grid_all.shape[0]
            print("test")
        elif grid_strategy == "mixed":

            m_half_uniform = int(m / 2)
            m_half_kmeans = m - m_half_uniform

            grid_uniform_x = np.linspace(x_min2, x_max2, m_half_uniform)
            grid_uniform_y = np.linspace(y_min2, y_max2, m_half_uniform)

            kmeans_x = KMeans(n_clusters=m_half_kmeans)
            kmeans_x.fit(obs_train[:, 0].reshape(-1, 1))
            grid_kmeans_x = np.sort(kmeans_x.cluster_centers_.reshape(-1))

            kmeans_y = KMeans(n_clusters=m_half_kmeans)
            kmeans_y.fit(obs_train[:, 1].reshape(-1, 1))
            grid_kmeans_y = np.sort(kmeans_y.cluster_centers_.reshape(-1))

            grid_x = np.sort(np.hstack([grid_uniform_x, grid_kmeans_x]))
            grid_y = np.sort(np.hstack([grid_uniform_y, grid_kmeans_y]))

            grid_all = np.transpose(
                [np.tile(grid_x, len(grid_y)), np.repeat(grid_y, len(grid_x))]
            )
            # grid_all=np.zeros((mm,2))
            # grid_all[:,0]=grid_x
            # grid_all[:,1]=grid_y
            mm = grid_all.shape[0]

            # half from kmeans, half from uniform

        # elif grid_strategy == "mixed":
        #     kmeans = KMeans(n_clusters=int(np.floor(m / 2)))
        #     kmeans.fit(obs_train.reshape(-1, 1))
        #     grid_kmeans = kmeans.cluster_centers_.reshape(-1)
        #     grid_unif = np.linspace(x_min, x_max, m - int(np.floor(m / 2)))
        #
        #     grid = np.sort(np.concatenate((grid_kmeans, grid_unif)))
        # elif grid_strategy == "arange_0_max":
        #     grid = np.arange(0, np.ceil(x_max) + 2)
        #     m = len(grid)
        # else:
        #     raise ValueError(f"Unknown grid_strategy={grid_strategy}")
        #
        # ic(grid)
        # polyaxon.tracking.log_inputs(n=n)
        # polyaxon.tracking.log_inputs(L=L)
        # polyaxon.tracking.log_inputs(m=m)
        #

        wandb.log(
            {
                "n": n,
                "T": n,
                "L": L,
                "m": m
            })

        # Pamietajmy: m=grid_all.shape[0]
        grid_labels = list(range(mm))
        # old: grid_labels = list(range(m))

        # grid_large = np.linspace(np.min(grid), np.max(grid), m * 10)
        #
        # m_large = len(grid_large)
        #
        # grid_labels = list(range(m))
        #

        knn = KNeighborsClassifier(n_neighbors=1)
        #
        knn.fit(grid_all, grid_labels)
        #
        obs_train_grid_labels = knn.predict(obs_train).reshape(-1, 1).astype(int)
        obs_test_grid_labels = knn.predict(obs_test).reshape(-1, 1).astype(int)
        #
        obs_train_grid = grid_all[obs_train_grid_labels].reshape(n, dim)
        obs_test_grid = grid_all[obs_test_grid_labels].reshape(n, dim)
        #
        # B_orig_large = compute_pdf_matrix(
        #     example_config.hidden_states_distributions, grid_large
        # )

        generated_bool = False
    else:
        raise ValueError(f"Unknown example.data_type {example_config.data_type}")

    polyaxon.tracking.log_outputs(m=m, L=L, grid_strategy=grid_strategy)

    ################
    # INFER START
    ################

    if show_plots:
        plt.figure()
        show_nr_points = np.minimum(1000, obs_train.shape[0])
        plt.title(
            "Continuous observations: "
            + str(show_nr_points)
            + " of 2d points from obst_train"
        )
        plt.scatter(
            grid_all[:, 0],
            grid_all[:, 1],
            s=14,
            color="gray",
            label="grid",
            alpha=0.5,
            marker="+",
        )
        plt.scatter(
            obs_train[:show_nr_points, 0],
            obs_train[:show_nr_points, 1],
            s=6,
            color="red",
            label="cont. obs",
        )
        plt.scatter(
            obs_train_grid[:show_nr_points, 0],
            obs_train_grid[:show_nr_points, 1],
            s=16,
            color="green",
            label="discr. obs",
            alpha=0.6,
        )

        plt.legend()

        plt.figure()
        show_nr_points = np.minimum(1000, obs_train_grid.shape[0])
        plt.title(
            "Discretized observations: "
            + str(show_nr_points)
            + " of 2d points from obst_train"
        )
        plt.scatter(
            grid_all[:, 0],
            grid_all[:, 1],
            s=14,
            color="gray",
            label="grid",
            alpha=0.5,
            marker="+",
        )
        plt.scatter(
            obs_train_grid[:show_nr_points, 0],
            obs_train_grid[:show_nr_points, 1],
            s=6,
            color="red",
            label="discr. obs",
        )
        plt.legend()

    # RECZNIE rozmiary, do zmiany

    # Gauss HMM
    # hmmlearn GaussianHMM
    model_hmmlearn_gaussian_trained = GaussianHMM(
        n_components=L, covariance_type="full"
    )
    model_hmmlearn_gaussian_trained.fit(obs_train)

    logprob_hmmlearn_gaussian_trained = model_hmmlearn_gaussian_trained.score(obs_test)

    model_hmmlearn_gaussian_grid_trained = GaussianHMM(
        n_components=L, covariance_type="full"
    )
    model_hmmlearn_gaussian_grid_trained.fit(obs_train_grid)

    logprob_hmmlearn_gaussian_grid_trained = model_hmmlearn_gaussian_grid_trained.score(
        obs_test
    )

    # Gauss TORCH
    print("args.init_with_kmeans = ", args.init_with_kmeans)
    # quit()
    if args.init_with_kmeans:
        kmeans = KMeans(n_clusters=L, n_init=10)
        kmeans.fit(obs_train_grid)
        means1d_hat_init_2d = torch.tensor(
            kmeans.cluster_centers_, device=device
        ).float()
        ic("Initialization with k-means", means1d_hat_init_2d)

    else:
        tmp = torch.rand(
            (L, dim), device=device
        )  # dla kazdego ukrytego stanu dim-wymiarowy punkt = srednia
        tmp[:, 0] = tmp[:, 0] * (x_max3 - x_min3) + x_min3
        tmp[:, 1] = tmp[:, 1] * (y_max3 - y_min3) + y_min3
        means1d_hat_init_2d = tmp.float()
        ic("Initialization without k-means", means1d_hat_init_2d)

    # np.
    # tensor([[3.3121, 2.7315],
    # [3.0476, 2.1365],
    # [3.0364, 2.5332]], requires_grad=True)

    # to tak jak bylo w 1d
    Shat_un_init = torch.nn.Parameter(torch.randn(L, L, device=device))
    # un = unnormalized
    # covs1d_hat_un_init = torch.nn.Parameter(torch.randn(L2) / 2).to(device)

    # UWAGA: to trzeba sprytniej... maja byc macierze, ale symetryczne..
    # dlatego parametrem dla kazdego stanu ukrytego jest (c00,c01,c11)
    # z czego potem robimy macierz L = [[c00,0],[c01,c11]] = dolnotrojkatna
    # a potem covariance_matrix = L*L^T (rozklad Choleskyego)

    # # (2 * torch.rand(L, 3, device=device) - 1) / 10
    cholesky_L_params_init_2d = torch.stack(
        [
            # torch.tril((2*torch.rand(dim, dim, device=device)+1)/2) for _ in range(L)
            torch.tril(torch.ones(dim, dim, device=device) / 10)
            for _ in range(L)
        ]
    )

    ic(cholesky_L_params_init_2d)
    # Na przykład
    # cholesky_L_params_init_2d:
    # tensor([[[-0.0505, 0.0000],
    #          [0.0156, 0.0877]],
    #
    #         [[0.0515, 0.0000],
    #          [0.0735, -0.0958]],
    #
    #         [[-0.0504, 0.0000],
    #          [0.0686, -0.0480]]], device='cuda:0')

    # TEST START

    ## GMMHMM START
    n_mix_list = [1, 5, 10, 20]

    model_hmmlearn_gmmhmm_trained_models = [
        GMMHMM(n_components=L, covariance_type="full", n_mix=k) for k in n_mix_list
    ]

    logprob_hmmlearn_gmmhmm_trained_models = np.zeros(len(n_mix_list))

    model_hmmlearn_gaussian_trained_test = GaussianHMM(
        n_components=L, covariance_type="full"
    )

    for i in np.arange(len(n_mix_list)):
        model_hmmlearn_gmmhmm_trained_models[i].fit(obs_train)
        logprob_hmmlearn_gmmhmm_trained_models[
            i
        ] = model_hmmlearn_gmmhmm_trained_models[i].score(obs_test)

    GMMHMM_accuracy_scores = [
        metrics.accuracy_score(
            hidden_states_test,
            model_hmmlearn_gmmhmm_trained_models[i].predict(
                obs_test
            ),
        )
        for i in np.arange(len(n_mix_list))
    ]

    GMMHMM_conf_matrices = [
        metrics.confusion_matrix(
            hidden_states_test,
            model_hmmlearn_gmmhmm_trained_models[i].predict(
                obs_test
            ),
        )
        for i in np.arange(len(n_mix_list))
    ]

    # GMMHMM END

    model_hmmlearn_gaussian_trained_test.fit(obs_train)

    model_hmmlearn_gaussian_hidden_states_test_predicted = (
        model_hmmlearn_gaussian_trained_test.predict(obs_test)
    )

    model_hmmlearn_gaussian_confusion_matrix = metrics.confusion_matrix(
        hidden_states_test, model_hmmlearn_gaussian_hidden_states_test_predicted
    )
    model_hmmlearn_gaussian_accuracy = metrics.accuracy_score(
        hidden_states_test, model_hmmlearn_gaussian_hidden_states_test_predicted
    )





    test_means_trained = (
        torch.tensor(model_hmmlearn_gaussian_trained_test.means_).float().to(device)
    )
    test_covars_trained = (
        torch.tensor(model_hmmlearn_gaussian_trained_test.covars_).float().to(device)
    )
    test_cholesky_trained = torch.zeros(test_covars_trained.shape).float().to(device)

    A_trained = torch.tensor(model_hmmlearn_gaussian_trained_test.transmat_)

    S_trained = compute_joint_trans_matrix(A_trained)
    S_un_trained = torch.log(S_trained).float().to(device)

    for i in np.arange(test_covars_trained.shape[0]):
        test_cholesky_trained[i] = torch.linalg.cholesky(test_covars_trained[i])

    model_hmm_nmf_torch_multivariate_test = HMM_NMF_multivariate(
        Shat_un_init=S_un_trained,
        means1d_hat_init=test_means_trained,
        # covs1d_hat_un_init=covs1d_hat_un_init_2d,
        # lepsza nazwa:
        cholesky_L_params_init_2d=test_cholesky_trained,
        m=m,
        mm=mm,
        # loss_type="old" #
        loss_type=loss_type,
    )



    logprob_hmmlearn_gaussian_trained_test = model_hmmlearn_gaussian_trained_test.score(
        obs_test
    )

    A_stat_distr = compute_stat_distr(A_trained)
    model_hmmlearn_gaussian_trained_test.startprob_ = A_stat_distr

    logprob_hmmlearn_gaussian_trained_test_v2 = (
        model_hmmlearn_gaussian_trained_test.score(obs_test)
    )

    logprob_torch_trained_continuous_test = (
        model_hmm_nmf_torch_multivariate_test.continuous_score(obs_test)
    )
    print(
        "logprob_hmmlearn_gaussian_trained_test = \t",
        logprob_hmmlearn_gaussian_trained_test,
    )
    print(
        "logprob_hmmlearn_gaussian_trained_test2 = \t",
        logprob_hmmlearn_gaussian_trained_test_v2,
    )
    print(
        "logprob_torch_trained_continuous_test = \t",
        logprob_torch_trained_continuous_test,
    )
    print("test")
    # TEST END

    model_hmm_nmf_torch_multivariate = HMM_NMF_multivariate(
        Shat_un_init=Shat_un_init,
        means1d_hat_init=means1d_hat_init_2d,
        # covs1d_hat_un_init=covs1d_hat_un_init_2d,
        # lepsza nazwa:
        cholesky_L_params_init_2d=cholesky_L_params_init_2d,
        m=m,
        mm=mm,
        # loss_type="old" #
        loss_type=loss_type,
    )

    # print("Test")
    # P_torch_init_large = model_hmm_nmf_torch.compute_P_torch(
    #     torch.tensor(grid_large).to(device), normalize=False
    # )

    print(colored("Fitting model_hmm_nmf_torch ... ", "red"))
    model_hmm_nmf_torch_multivariate.fit(
        torch.Tensor(grid_all).to(device),
        obs_train_grid_labels.reshape(-1),
        lr=lrate,
        nr_epochs=nr_epochs_torch,
        add_noise=add_noise,
        noise_var=noise_var,
    )
    print(colored("DONE (fitting model_hmm_nmf_torch) ", "red"))

    print("means1d_hat_init=", means1d_hat_init_2d)

    trained_means = model_hmm_nmf_torch_multivariate.get_means1d()
    trained_cholesky_L_params = model_hmm_nmf_torch_multivariate.get_cholesky_params()

    print("trained_means =", trained_means)

    Shat_un_init = torch.nn.Parameter(torch.ones(L, L)).to(device)

    # if args.pretrain_flow:
    #     model_hmm_nmf_torch_flow_multivariate = HMM_NMF_FLOW_multivariate(
    #         Shat_un_init=model_hmm_nmf_torch_multivariate.Shat_un,
    #         m=m,
    #         mm=mm,
    #         params=args,
    #         dim=grid_all.shape[1],
    #         init_params=(
    #             model_hmm_nmf_torch_multivariate.get_means1d(),
    #             model_hmm_nmf_torch_multivariate.get_covs1d(),
    #         ),
    #     )
    # else:
    model_hmm_nmf_torch_flow_multivariate = HMM_NMF_FLOW_multivariate(
        Shat_un_init=Shat_un_init, m=m, mm=mm, dim=grid_all.shape[1], params=args
    )
    if training_type == "Q_training":
        model_hmm_nmf_torch_flow_multivariate.fit(
            torch.tensor(grid_all, device=device),
            obs_train_grid_labels.reshape(-1),
            lr=lrate,
            nr_epochs=nr_epochs,
            display_info_every_step=1,
        )
    if training_type == "EM":
        model_hmm_nmf_torch_flow_multivariate.fit_EM(
            torch.tensor(obs_train, device=device),
            lr=lrate,
            nr_epochs=nr_epochs,
            display_info_every_step=1,
        )
    model_hmm_nmf_torch_flow_multivariate.eval()
    model_hmm_nmf_torch_multivariate.eval()
    # print("Computing model_hmm_nmf_torch.continuous_score(obs_test) .... ")
    logprob_torch_trained_continuous1 = (
        model_hmm_nmf_torch_multivariate.continuous_score(obs_test)
    )
    # logprob_torch_trained_continuous2 = model_hmm_nmf_torch.continuous_score(obs_test_grid_labels)

    print("Computing model_hmm_nmf_torch_flow.continuous_score(obs_test) .... ")
    logprob_flow_trained_continuous = (
        model_hmm_nmf_torch_flow_multivariate.continuous_score(obs_test)
    )

    print(
        "logprob_hmmlearn_gaussian_trained =\t\t",
        logprob_hmmlearn_gaussian_trained / obs_test.shape[0],
    )
    wandb.log({"logprob_hmmlearn_gaussian_trained": logprob_hmmlearn_gaussian_trained / obs_test.shape[0]})
    wandb.log({"G": logprob_hmmlearn_gaussian_trained / obs_test.shape[0]})

    print(
        "logprob_torch_trained_continuous1= \t\t",
        logprob_torch_trained_continuous1 / obs_test.shape[0],
    )
    print(
        "logprob_flow_trained_continuous1= \t\t",
        logprob_flow_trained_continuous / obs_test.shape[0],
    )
    wandb.log({"F": logprob_flow_trained_continuous / obs_test.shape[0]})

    (
        model_flow_hidden_states_test_predicted,
        _,
        _,
    ) = model_hmm_nmf_torch_flow_multivariate.viterbi_log(obs_test)
    model_flow_hidden_states_test_predicted = (
        model_flow_hidden_states_test_predicted.detach().cpu().numpy()
    )
    model_hmmlearn_gaussian_confusion_matrix = metrics.confusion_matrix(
        hidden_states_test, model_flow_hidden_states_test_predicted
    )
    model_hmmlearn_gaussian_accuracy = metrics.accuracy_score(
        hidden_states_test, model_flow_hidden_states_test_predicted
    )




    print(colored("ACCURACY (predict hidden states, compare to known ones)"), "red")
    print(
        colored("ACCURACY: flow =\t\t" + str(model_hmmlearn_gaussian_accuracy), "red")
    )
    wandb.log({"acc/flow": model_hmmlearn_gaussian_accuracy})

    print(colored("ACCURACY (predict hidden states, compare to known ones)", "red"))
    print(
        colored(
            "ACCURACY: hmmlearn_gaussian =\t\t" + str(model_hmmlearn_gaussian_accuracy),
            "red",
        )
    )

    for nr, i in enumerate(n_mix_list):
        print(
            colored(
                "ACCURACY: GMM-HMM (hmmlearn), n_mix = "
                + str(i)
                + " :"
                + str(GMMHMM_accuracy_scores[nr]),
                "red",
            )
        )

    print(colored("LOGPROBS (normalized)"), "red")

    print(
            "logprob_hmmlearn_gaussian_trained =\t\t",
            logprob_hmmlearn_gaussian_trained / obs_test.shape[0],
        )
    print(
        "logprob_torch_trained_continuous1= \t\t",
        logprob_torch_trained_continuous1 / obs_test.shape[0],
    )
    for nr, i in enumerate(n_mix_list):
        print(
            colored(
                "GMM-HMM (hmmlearn), n_mix = "
                + str(i)
                + " :"
                + str(logprob_hmmlearn_gmmhmm_trained_models[nr] / n_test),
                "red",
            )
        )

    print(
        "logprob_flow_trained_continuous1= \t\t",
        logprob_flow_trained_continuous / obs_test.shape[0],
    )


    print(
        colored(
            "CONF. MATRIX: hmmlear_gaussian = \n "
            + str(model_hmmlearn_gaussian_confusion_matrix),
            "red",
        )
    )

    for nr, i in enumerate(n_mix_list):
            print(
                colored(
                    "CONF_MATRIX: GMM-HMM (hmmlearn), n_mix = "
                    + str(i)
                    + " :\n"
                    + str(GMMHMM_conf_matrices[nr]),
                    "red",
                )
            )


    print(
        colored(
            "CONF. MATRIX: flow = \n " + str(model_hmmlearn_gaussian_confusion_matrix),
            "red",
        )
    )

<<<<<<< HEAD
    cm = wandb.plot.confusion_matrix(
        y_true=hidden_states_test,
        preds=model_flow_hidden_states_test_predicted,
    )
    wandb.log({"conf_mat": cm})
=======

>>>>>>> a2085f61

    if show_plots:
        if add_noise:
            print("Add noise var: ", noise_var)
            grid_all_noise = torch.tensor(grid_all) + torch.normal(
                mean=torch.zeros((len(grid_all), 2)),
                std=torch.ones((len(grid_all), 2)) * noise_var,
            )
            grid_all_noise = grid_all_noise.detach().numpy()

            fig = plt.figure()
            ax = fig.add_subplot(111)
            ax.scatter(
                grid_all[:, 0],
                grid_all[:, 1],
                s=4,
                color="gray",
                label="grid",
                alpha=0.5,
                marker="+",
            )

            ax.scatter(
                grid_all_noise[:, 0],
                grid_all_noise[:, 1],
                s=6,
                color="brown",
                label="grid_noise",
                alpha=0.9,
                marker="+",
            )
            ax.set_title("grid with noise")
            wandb.log({"grid_with_noise": wandb.Image(fig)})

        else:
            grid_all_noise = grid_all

        # INIT GAUSSIANS
        fig = plt.figure()
        ax = fig.add_subplot(111)

        show_nr_points = np.minimum(1000, obs_train.shape[0])
        ax.set_title("Continuous obs. + INIT gaussians")
        ax.scatter(
            grid_all[:, 0],
            grid_all[:, 1],
            s=14,
            color="gray",
            label="grid",
            alpha=0.5,
            marker="+",
        )
        ax.scatter(
            obs_train[:show_nr_points, 0],
            obs_train[:show_nr_points, 1],
            s=6,
            color="red",
            label="cont. obs",
        )
        # ax.scatter(obs_train_grid[:show_nr_points, 0], obs_train_grid[:show_nr_points, 1], s=6, color='green',
        #            label="discr. obs", alpha=0.3)

        for i, (mean, chol_param) in enumerate(
            zip(means1d_hat_init_2d, cholesky_L_params_init_2d)
        ):
            Cholesky_L = chol_param
            cov_matrix = torch.matmul(Cholesky_L, Cholesky_L.T)

            draw_ellipse(
                mean.detach().cpu().numpy(),
                cov_matrix.detach().cpu().numpy(),
                ax,
                alpha=0.4,
            )

        wandb.log({"Continuous obs. + INIT gaussians": wandb.Image(fig)})

        # FITTED GAUSSIANS HMMLEARN to orig. cont obs.
        fig = plt.figure()
        ax = fig.add_subplot(111)

        show_nr_points = np.minimum(1000, obs_train.shape[0])
        ax.set_title("Continuous obs. + fitted gaussians HMMLEARN to orig. cont. obs")

        ax.scatter(
            grid_all[:, 0],
            grid_all[:, 1],
            s=14,
            color="gray",
            label="grid",
            alpha=0.5,
            marker="+",
        )
        ax.scatter(
            obs_train[:show_nr_points, 0],
            obs_train[:show_nr_points, 1],
            s=6,
            color="red",
            label="cont. obs",
        )

        for i, (mean, cov_matrix) in enumerate(
            zip(
                model_hmmlearn_gaussian_trained.means_,
                model_hmmlearn_gaussian_trained.covars_,
            )
        ):
            draw_ellipse(mean, cov_matrix, ax, alpha=0.4)

            print("i = ", i)
            print("mean = ", mean)
            print("cov matrix = ", cov_matrix)

        wandb.log({"Continuous obs. + fitted gaussians HMMLEARN to orig. cont. obs": wandb.Image(fig)})

        # FITTED GAUSSIANS HMMLEARN to DISCRETIZED obs.
        fig = plt.figure()
        ax = fig.add_subplot(111)

        show_nr_points = np.minimum(1000, obs_train.shape[0])
        ax.set_title("Continuous obs. + fitted gaussians HMMLEARN to DISCRETIZED  obs.")
        ax.scatter(
            grid_all[:, 0],
            grid_all[:, 1],
            s=14,
            color="gray",
            label="grid",
            alpha=0.5,
            marker="+",
        )
        ax.scatter(
            obs_train[:show_nr_points, 0],
            obs_train[:show_nr_points, 1],
            s=6,
            color="red",
            label="cont. obs",
        )

        for i, (mean, cov_matrix) in enumerate(
            zip(
                model_hmmlearn_gaussian_grid_trained.means_,
                model_hmmlearn_gaussian_grid_trained.covars_,
            )
        ):
            draw_ellipse(mean, cov_matrix, ax, alpha=0.4)

            print("i = ", i)
            print("mean = ", mean)
            print("cov matrix = ", cov_matrix)

        wandb.log({"Continuous obs. + fitted gaussians HMMLEARN to DISCRETIZED  obs.": wandb.Image(fig)})

        # FITTED GAUSSIANS TORCH
        fig = plt.figure()
        ax = fig.add_subplot(111)

        show_nr_points = np.minimum(1000, obs_train.shape[0])
        ax.set_title(
            "Continuous obs. + fitted gaussians TORCH, loss = " + str(loss_type)
        )

        ax.scatter(
            grid_all[:, 0],
            grid_all[:, 1],
            s=14,
            color="gray",
            label="grid",
            alpha=0.5,
            marker="+",
        )
        ax.scatter(
            obs_train[:show_nr_points, 0],
            obs_train[:show_nr_points, 1],
            s=6,
            color="red",
            label="cont. obs",
        )
        # ax.scatter(obs_train_grid[:show_nr_points, 0], obs_train_grid[:show_nr_points, 1], s=6, color='green',
        #             label="discr. obs", alpha=0.3)
        ax.legend()

        # ax.scatter(obs_train_grid[:show_nr_points, 0], obs_train_grid[:show_nr_points, 1], s=6, color='green',
        #            label="discr. obs", alpha=0.3)

        for i, (mean, chol_param) in enumerate(
            zip(trained_means, trained_cholesky_L_params)
        ):
            Cholesky_L = chol_param
            cov_matrix = torch.matmul(Cholesky_L, Cholesky_L.T)

            draw_ellipse(
                mean.detach().cpu().numpy(),
                cov_matrix.detach().cpu().numpy(),
                ax,
                alpha=0.4,
            )

            print("i = ", i)
            print("mean = ", mean)
            print("cov matrix = ", cov_matrix)

        wandb.log({"Continuous obs. + fitted gaussians TORCH, loss = " + str(loss_type): wandb.Image(fig)})

        fig = plt.figure()
        ax = fig.add_subplot(111)

        show_nr_points = np.minimum(1000, obs_train.shape[0])
        ax.set_title("Continuous obs. + fitted Flow, loss = " + str(loss_type))
        ax.scatter(
            grid_all[:, 0],
            grid_all[:, 1],
            s=14,
            color="gray",
            label="grid",
            alpha=0.5,
            marker="+",
        )
        ax.scatter(
            obs_train[:show_nr_points, 0],
            obs_train[:show_nr_points, 1],
            s=6,
            color="red",
            label="cont. obs",
        )
        # ax.scatter(obs_train_grid[:show_nr_points, 0], obs_train_grid[:show_nr_points, 1], s=6, color='green',
        #             label="discr. obs", alpha=0.3)
        ax.legend()

        # ax.scatter(obs_train_grid[:show_nr_points, 0], obs_train_grid[:show_nr_points, 1], s=6, color='green',
        #            label="discr. obs", alpha=0.3)

        samples = model_hmm_nmf_torch_flow_multivariate.sample_points(500)
        colors = ["green", "blue", "black"]
        for i, sample in enumerate(samples):
            sample = sample.cpu().detach().numpy()
            ax.scatter(
                sample[:, 0],
                sample[:, 1],
                s=6,
                color=colors[i],
                label="flow number: " + str(i),
            )

        wandb.log({"Continuous obs. + fitted Flow, loss = " + str(loss_type): wandb.Image(fig)})

    # plt.show()
    print("done")
    quit()

    #
    # H, bins = np.histogram(obs_train, bins=m)
    # plt.figure()
    # plt.bar(bins[:-1], H)
    # plt.title("Histogram of observations")
    #
    # print(colored("EXAMPLE  = " + EXAMPLE, "red"))
    #
    # L2 = L
    #
    # # hmmlearn GaussianHMM
    # model1D_hmmlearn_gaussian_trained = GaussianHMM(
    #     n_components=L2, covariance_type="full"
    # )
    # model1D_hmmlearn_gaussian_trained.fit(obs_train.reshape(-1, 1))
    # logprob_hmmlearn_gaussian_trained = model1D_hmmlearn_gaussian_trained.score(
    #     obs_test.reshape(-1, 1)
    # )
    #
    # means_trained_GaussianHMM = model1D_hmmlearn_gaussian_trained.means_.reshape(-1)
    # covs_trained_GaussianHMM = model1D_hmmlearn_gaussian_trained.covars_.reshape(-1)
    #
    # B_large_GaussianHMM = np.zeros((L2, m_large))
    #
    # for i in np.arange(L2):
    #     B_large_GaussianHMM[i, :] = np.array(
    #         [
    #             scipy.stats.norm.pdf(
    #                 x,
    #                 means_trained_GaussianHMM[i].reshape(-1),
    #                 np.sqrt(covs_trained_GaussianHMM[i].reshape(-1)),
    #             )
    #             for x in grid_large
    #         ]
    #     ).reshape(-1)
    #
    # A_gauss = model1D_hmmlearn_gaussian_trained.transmat_
    # mu_gauss = compute_stat_distr(A_gauss)
    # S_gauss = torch.tensor(np.dot(np.diag(mu_gauss), A_gauss)).to(device)
    #
    # means1d_hat_init = torch.nn.Parameter(
    #     torch.rand(L2) * (np.max(grid) - np.min(grid))
    # ).to(device)
    # print("means1d_hat_init=", means1d_hat_init)
    #
    # Shat_un_init = torch.nn.Parameter(torch.randn(L2, L2)).to(
    #     device
    # )  # un = unnormalized
    # covs1d_hat_un_init = torch.nn.Parameter(torch.randn(L2) / 2).to(device)
    #
    # model_hmm_nmf_torch = HMM_NMF(
    #     Shat_un_init=Shat_un_init,
    #     means1d_hat_init=means1d_hat_init,
    #     covs1d_hat_un_init=covs1d_hat_un_init,
    #     m=m,
    # )
    #
    # P_torch_init_large = model_hmm_nmf_torch.compute_P_torch(
    #     torch.tensor(grid_large).to(device), normalize=False
    # )
    #
    # print(colored("Fitting model_hmm_nmf_torch ... ", "red"))
    # model_hmm_nmf_torch.fit(
    #     torch.Tensor(grid).to(device),
    #     obs_train_grid_labels.reshape(-1),
    #     lr=lrate,
    #     nr_epochs=nr_epochs_torch,
    # )
    # print(colored("DONE (fitting model_hmm_nmf_torch) ", "red"))
    #
    # P_torch_trained_large = model_hmm_nmf_torch.compute_P_torch(
    #     torch.tensor(grid_large).to(device), normalize=False
    # )
    #
    # Shat_un_init = torch.nn.Parameter(torch.ones(L2, L2)).to(device)
    #
    # # mu_temp = model1D_hmmlearn_gaussian_trained.startprob_
    # # A_temp = model1D_hmmlearn_gaussian_trained.transmat_
    # # Shat_un_init = torch.tensor(np.dot(np.diag(mu_temp), A_temp)).float().to(device)
    # # Shat_un_init = torch.log(0.0001 + Shat_un_init)
    #
    # # model_hmm_nmf_torch_flow = HMM_NMF_FLOW(Shat_un_init=Shat_un_init, m=m,
    # #                                         params=args,
    # #                                         init_params=(model1D_hmmlearn_gaussian_trained.means_,
    # #                                                      model1D_hmmlearn_gaussian_trained.covars_))
    #
    # if args.pretrain_flow:
    #     model_hmm_nmf_torch_flow = HMM_NMF_FLOW(
    #         Shat_un_init=model_hmm_nmf_torch.Shat_un,
    #         m=m,
    #         params=args,
    #         init_params=(
    #             model_hmm_nmf_torch.get_means1d(),
    #             model_hmm_nmf_torch.get_covs1d(),
    #         ),
    #     )
    # else:
    #     model_hmm_nmf_torch_flow = HMM_NMF_FLOW(
    #         Shat_un_init=Shat_un_init, m=m, params=args
    #     )
    #
    # print(colored("Fitting model_hmm_nmf_torch_flow ... ", "red"))
    # # model_hmm_nmf_torch_flow.train()
    # model_hmm_nmf_torch_flow.fit(
    #     torch.Tensor(grid).to(device),
    #     obs_train_grid_labels.reshape(-1),
    #     lr=lrate,
    #     nr_epochs=nr_epochs,
    #     display_info_every_step=1,
    # )
    # model_hmm_nmf_torch_flow.eval()
    # print(colored("DONE (fitting model_hmm_nmf_torch_flow) ", "red"))
    #
    # P_torch_flow_trained_large = model_hmm_nmf_torch_flow.compute_P_torch(
    #     torch.tensor(grid_large).to(device), normalize=False
    # )
    #
    # P_torch_flow_trained_large_norm = model_hmm_nmf_torch_flow.compute_P_torch(
    #     torch.tensor(grid_large).to(device), normalize=True
    # )
    #
    # if show_plots:
    #     plt.figure()
    #     show_steps = min(1000, len(obs_train))
    #     plt.title("Continuous observations")
    #     plt.scatter(
    #         np.arange(show_steps), obs_train[:show_steps], s=3, label="cont. obs"
    #     )
    #
    #     plt.figure()
    #     plt.title("Discretized observations")
    #     for y in grid:
    #         plt.plot([0, show_steps - 1], [y, y], color="gray", alpha=0.2)
    #
    #     plt.scatter(
    #         np.arange(show_steps),
    #         obs_train_grid[:show_steps],
    #         s=3,
    #         label="discrete obs",
    #     )
    #     plt.legend()
    #
    # if DATA_TYPE == "REAL":
    #     show_distrib(
    #         P_torch_trained_large.T.cpu().detach().numpy(),
    #         B_large_GaussianHMM,
    #         P1_text="P_torch_trained_large",
    #         P2_text="B_large_GaussianHMM",
    #         show_points=False,
    #         grid_large=grid_large,
    #         grid=grid,
    #         show_both_on_rhs=True,
    #     )
    #
    #     show_distrib(
    #         P_torch_flow_trained_large.T.cpu().detach().numpy(),
    #         P_torch_flow_trained_large.T.cpu().detach().numpy(),
    #         P1_text="P_torch_flow_trained_large",
    #         P2_text="P_torch_flow_trained_large",
    #         show_points=False,
    #         grid_large=grid_large,
    #         grid=grid,
    #         show_both_on_rhs=True,
    #     )
    #
    # if DATA_TYPE != "REAL":
    #     MAD_gauss = compute_MAD(
    #         S_orig.to(device),
    #         torch.tensor(B_orig_large).to(device),
    #         S_gauss,
    #         torch.tensor(B_large_GaussianHMM.T).to(device),
    #     )
    #     MAD_torch = compute_MAD(
    #         S_orig.to(device),
    #         torch.tensor(B_orig_large).to(device),
    #         model_hmm_nmf_torch.get_S(),
    #         P_torch_trained_large,
    #     )
    #     MAD_torch_flow = compute_MAD(
    #         S_orig.to(device),
    #         torch.tensor(B_orig_large).to(device),
    #         model_hmm_nmf_torch_flow.get_S(),
    #         P_torch_flow_trained_large,
    #     )
    #
    #     print(colored("MADs:", color="red"))
    #     print(
    #         "MAD_gauss = ",
    #         MAD_gauss,
    #         ",\tMAD_torch = ",
    #         MAD_torch,
    #         ",\tMAD_torch_flow = ",
    #         MAD_torch_flow,
    #     )
    #     print("\n")
    #
    #     # print("grid = ", grid)
    #     try:
    #         if show_plots:
    #             # plt.figure()
    #             # show_steps = min(400, len(obs_train))
    #             # plt.title("Continuous observations")
    #             # plt.scatter(np.arange(show_steps), obs_train[:show_steps], s=3, label="cont. obs")
    #             #
    #             # plt.figure()
    #             # plt.title("Discretized observations")
    #             # for y in grid:
    #             #     plt.plot([0, show_steps - 1], [y, y], color="gray", alpha=0.2)
    #             #
    #             # plt.scatter(np.arange(show_steps), obs_train_grid[:show_steps], s=3, label='discrete obs')
    #             # plt.legend()
    #             show_distrib(
    #                 B_orig_large,
    #                 B_large_GaussianHMM,
    #                 P1_text="B_orig_large",
    #                 P2_text="B_large_GaussianHMM",
    #                 show_points=False,
    #                 grid_large=grid_large,
    #                 grid=grid,
    #                 show_both_on_rhs=True,
    #             )
    #
    #             show_distrib(
    #                 B_orig_large,
    #                 P_torch_trained_large.T.cpu().detach().numpy(),
    #                 P1_text="B_orig_large",
    #                 P2_text="P_torch_trained_large",
    #                 show_points=False,
    #                 grid_large=grid_large,
    #                 grid=grid,
    #                 show_both_on_rhs=True,
    #             )
    #             show_distrib(
    #                 P_torch_trained_large.T.cpu().detach().numpy(),
    #                 B_large_GaussianHMM,
    #                 P1_text="P_torch_trained_large",
    #                 P2_text="B_large_GaussianHMM",
    #                 show_points=False,
    #                 show_both_on_rhs=True,
    #                 grid_large=grid_large,
    #                 grid=grid,
    #             )
    #
    #             show_distrib(
    #                 B_orig_large,
    #                 P_torch_flow_trained_large.T.cpu().detach().numpy(),
    #                 P1_text="B_orig_large",
    #                 P2_text="P_torch_flow_trained_large",
    #                 show_points=False,
    #                 grid_large=grid_large,
    #                 grid=grid,
    #                 show_both_on_rhs=True,
    #             )
    #     except ValueError as e:
    #         print("Received ValueError: ", e)
    #
    #     if L2 == len(example_config.hidden_states_distributions):
    #         total_vars_GaussianHMM_trained = compute_total_var_dist(
    #             B_orig_large, B_large_GaussianHMM, grid_large
    #         )
    #         print(
    #             colored(
    #                 "TOTAL VARIATION between B_orig_large AND B_large_GaussianHMM:",
    #                 "red",
    #             )
    #         )
    #         for i, tv in enumerate(total_vars_GaussianHMM_trained):
    #             print("ROW i=", i, ", \t TOTAL VAR = ", tv)
    #         print("MEAN TOTAL VAR = ", np.mean(total_vars_GaussianHMM_trained))
    #         polyaxon.tracking.log_outputs(
    #             total_vars_GaussianHMM_trained=np.mean(
    #                 total_vars_GaussianHMM_trained
    #             ).item()
    #         )
    #
    #         total_vars_torch_trained = compute_total_var_dist(
    #             B_orig_large, P_torch_trained_large.T.cpu().detach().numpy(), grid_large
    #         )
    #         print(
    #             colored(
    #                 "TOTAL VARIATION between  B_orig_large AND P_torch_trained_large:",
    #                 "red",
    #             )
    #         )
    #         for i, tv in enumerate(total_vars_torch_trained):
    #             print("ROW i=", i, ", \t TOTAL VAR = ", tv)
    #         print("MEAN TOTAL VAR = ", np.mean(total_vars_torch_trained))
    #
    #         total_vars_torch_flow_trained = compute_total_var_dist(
    #             B_orig_large,
    #             P_torch_flow_trained_large.T.cpu().detach().numpy(),
    #             grid_large,
    #         )
    #         print(
    #             colored(
    #                 "TOTAL VARIATION between  B_orig_large AND P_torch_flor_trained_large:",
    #                 "red",
    #             )
    #         )
    #         for i, tv in enumerate(total_vars_torch_flow_trained):
    #             print("ROW i=", i, ", \t TOTAL VAR = ", tv)
    #         print("MEAN TOTAL VAR = ", np.mean(total_vars_torch_flow_trained))
    #         polyaxon.tracking.log_outputs(
    #             total_vars_torch_flow_trained=np.mean(
    #                 total_vars_torch_flow_trained
    #             ).item()
    #         )
    #     else:
    #         total_vars_GaussianHMM_trained = -1
    #         total_vars_torch_trained = -1
    #         total_vars_torch_flow_trained = -1
    #
    #     print("\nn=", n)
    #
    # # P_torch_trained_large = model_hmm_nmf_torch
    # print("Computing model_hmm_nmf_torch.continuous_score(obs_test) .... ")
    # logprob_torch_trained_continuous1 = model_hmm_nmf_torch.continuous_score(obs_test)
    # # logprob_torch_trained_continuous2 = model_hmm_nmf_torch.continuous_score(obs_test_grid_labels)
    #
    # print("Computing model_hmm_nmf_torch_flow.continuous_score(obs_test) .... ")
    # logprob_flow_trained_continuous = model_hmm_nmf_torch_flow.continuous_score(
    #     obs_test
    # )
    #
    # # powyzsze troche trwa, co ciekawe, ponizsze (na danych "zgridowanych" do integerow) jest duzo szybsze
    # # logprob_flow_trained_continuous2 = model_hmm_nmf_torch_flow.continuous_score(obs_test_grid_labels)
    #
    # print("logprob_hmmlearn_gaussian_trained =\t\t", logprob_hmmlearn_gaussian_trained)
    # print("logprob_torch_trained_continuous1= \t\t", logprob_torch_trained_continuous1)
    # # print("logprob_torch_trained_continuous2= \t\t", logprob_torch_trained_continuous2)
    # print("logprob_flow_trained_continuous1= \t\t", logprob_flow_trained_continuous)
    #
    # log_prob_results = dict(
    #     hmmlearn=logprob_hmmlearn_gaussian_trained,
    #     cont=logprob_torch_trained_continuous1.item(),
    #     cflow=logprob_flow_trained_continuous.item(),
    # )
    # polyaxon.tracking.log_outputs(
    #     better_flow=1
    #     if (log_prob_results["cflow"] > log_prob_results["hmmlearn"])
    #     else 0
    # )
    # polyaxon.tracking.log_outputs(
    #     better_torch=1
    #     if (log_prob_results["cont"] > log_prob_results["hmmlearn"])
    #     else 0
    # )
    # polyaxon.tracking.log_metrics(
    #     **{"logprob_" + key: val for key, val in log_prob_results.items()}
    # )
    # polyaxon.tracking.log_outputs(
    #     **{"o_" + key: val for key, val in log_prob_results.items()}
    # )
    # model_hmm_nmf_torch_flow.save_weights("model_hmm_nmf_torch_flow.pt")
    # polyaxon.tracking.log_model(
    #     "model_hmm_nmf_torch_flow.pt", name="hmm_nmf_flow", framework="torch"
    # )
    # print("Done.")
    # print(log_prob_results)
    # print({"FlowHMM": log_prob_results["cflow"]/n,  "H-Gauss (hmmlearn)": log_prob_results["hmmlearn"]/n})
    #
    # if output_file is not None:
    #     data_to_save = {
    #         "EXAMPLE": EXAMPLE,
    #         "L": L,
    #         "A_orig": A_orig,
    #         "m": m,
    #         "grid_large": grid_large,
    #         "grid": grid,
    #         "B_large_GaussianHMM": B_large_GaussianHMM,
    #         "P_torch_trained_large": P_torch_trained_large.detach().cpu(),
    #         "P_torch_flow_trained_large": P_torch_flow_trained_large.detach().cpu(),
    #         "logprob_hmmlearn_gaussian_trained": logprob_hmmlearn_gaussian_trained,
    #         "logprob_torch_trained_continuous1": logprob_torch_trained_continuous1,
    #         #'logprob_torch_trained_continuous2': logprob_torch_trained_continuous2,
    #         "logprob_flow_trained_continuous": logprob_flow_trained_continuous,
    #         #'logprob_flow_trained_continuous2':logprob_flow_trained_continuous2,
    #         "obs_train": obs_train,
    #         "obs_test": obs_test,
    #         "obs_train_grid": obs_train_grid,
    #         "obs_test_grid": obs_test_grid,
    #         "obs_train_grid_labels": obs_train_grid_labels,
    #         "obs_test_grid_labels": obs_test_grid_labels,
    #         "nr_epochs": nr_epochs,
    #         "nr_epochs_torch": nr_epochs_torch,
    #         "n": n,
    #         "DATA_TYPE": DATA_TYPE,
    #     }
    #     if DATA_TYPE != "REAL":
    #         data_to_save.update(
    #             {
    #                 "B_orig_large": B_orig_large,
    #                 "MAD_gauss": MAD_gauss,
    #                 "MAD_torch": MAD_torch,
    #                 "MAD_torch_flow": MAD_torch_flow,
    #                 "total_vars_GaussianHMM_trained": total_vars_GaussianHMM_trained,
    #                 "total_vars_torch_trained": total_vars_torch_trained,
    #                 "total_vars_torch_flow_trained": total_vars_torch_flow_trained,
    #             }
    #         )
    #     data_outfile = open(output_file, "wb+")
    #     pickle.dump(data_to_save, data_outfile)
    #     print("Data written in: ", output_file)
    #
    # if show_plots:
    #     plt.show()
    #


if __name__ == "__main__":
    main()<|MERGE_RESOLUTION|>--- conflicted
+++ resolved
@@ -7,12 +7,9 @@
 import polyaxon.tracking
 import scipy.stats
 import torch
-<<<<<<< HEAD
+from hmmlearn.hmm import GaussianHMM, GMMHMM
 import wandb
 from hmmlearn.hmm import GaussianHMM
-=======
-from hmmlearn.hmm import GaussianHMM, GMMHMM
->>>>>>> a2085f61
 from icecream import ic
 from matplotlib import pyplot as plt
 from matplotlib.patches import Ellipse
@@ -1101,15 +1098,13 @@
         )
     )
 
-<<<<<<< HEAD
+
+
     cm = wandb.plot.confusion_matrix(
         y_true=hidden_states_test,
         preds=model_flow_hidden_states_test_predicted,
     )
     wandb.log({"conf_mat": cm})
-=======
-
->>>>>>> a2085f61
 
     if show_plots:
         if add_noise:
